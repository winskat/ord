[package]
name = "ord"
description = "◉ Ordinal wallet and block explorer"
<<<<<<< HEAD
version = "0.5.2-gm9"
=======
version = "0.6.0"
>>>>>>> 8c15a66d
license = "CC0-1.0"
edition = "2021"
autotests = false
homepage = "https://github.com/ordinals/ord"
repository = "https://github.com/ordinals/ord"
autobins = false
rust-version = "1.67"

[workspace]
members = [".", "test-bitcoincore-rpc"]

[dependencies]
anyhow = { version = "1.0.56", features = ["backtrace"] }
axum = { version = "0.6.1", features = ["headers"] }
axum-server = "0.5.0"
base64 = "0.21.0"
bech32 = "0.9.1"
bip39 = "2.0.0"
bitcoin = { version = "0.29.1", features = ["rand"] }
boilerplate = { version = "0.2.3", features = ["axum"] }
chrono = "0.4.19"
clap = { version = "3.2.18", features = ["derive", "deprecated"] }
ctrlc = "3.2.1"
derive_more = "0.99.17"
dirs = "5.0.0"
env_logger = "0.10.0"
futures = "0.3.21"
hex = "0.4.3"
html-escaper = "0.2.0"
http = "0.2.6"
hyper = { version = "0.14.24", features = ["http1", "client"] }
indicatif = "0.17.1"
lazy_static = "1.4.0"
log = "0.4.14"
mime = "0.3.16"
mime_guess = "2.0.4"
miniscript = "9.0.1"
mp4 = "0.13.0"
ord-bitcoincore-rpc = "0.16.5"
redb = "0.13.0"
regex = "1.6.0"
rss = "2.0.1"
rust-embed = "6.4.0"
rustls = "0.21.1"
rustls-acme = { version = "0.7.1", features = ["axum"] }
serde = { version = "1.0.137", features = ["derive"] }
serde_json = { version = "1.0.81" }
serde_yaml = "0.9.17"
sys-info = "0.9.1"
tempfile = "3.2.0"
tokio = { version = "1.17.0", features = ["rt-multi-thread"] }
tokio-stream = "0.1.9"
tokio-util = {version = "0.7.3", features = ["compat"] }
tower-http = { version = "0.4.0", features = ["compression-br", "compression-gzip", "cors", "set-header"] }

[dev-dependencies]
executable-path = "1.0.0"
pretty_assertions = "1.2.1"
reqwest = { version = "0.11.10", features = ["blocking"] }
test-bitcoincore-rpc = { path = "test-bitcoincore-rpc" }
unindent = "0.2.1"

[[bin]]
name = "ord"
path = "src/bin/main.rs"

[lib]
name = "ord"
path = "src/lib.rs"

[[test]]
name = "integration"
path = "tests/lib.rs"

[build-dependencies]
pulldown-cmark = "0.9.2"<|MERGE_RESOLUTION|>--- conflicted
+++ resolved
@@ -1,11 +1,7 @@
 [package]
 name = "ord"
 description = "◉ Ordinal wallet and block explorer"
-<<<<<<< HEAD
-version = "0.5.2-gm9"
-=======
 version = "0.6.0"
->>>>>>> 8c15a66d
 license = "CC0-1.0"
 edition = "2021"
 autotests = false
