[package]
name = "ord"
description = "◉ Ordinal wallet and block explorer"
<<<<<<< HEAD
version = "0.6.2-gm1"
=======
version = "0.7.0"
>>>>>>> f52969fe
license = "CC0-1.0"
edition = "2021"
autotests = false
homepage = "https://github.com/ordinals/ord"
repository = "https://github.com/ordinals/ord"
autobins = false
rust-version = "1.67"

[workspace]
members = [".", "test-bitcoincore-rpc"]

[dependencies]
anyhow = { version = "1.0.56", features = ["backtrace"] }
axum = { version = "0.6.1", features = ["headers"] }
axum-server = "0.5.0"
base64 = "0.21.0"
bech32 = "0.9.1"
bip39 = "2.0.0"
bitcoin = { version = "0.29.1", features = ["rand"] }
boilerplate = { version = "0.2.3", features = ["axum"] }
chrono = "0.4.19"
clap = { version = "3.2.18", features = ["derive", "deprecated"] }
ctrlc = "3.2.1"
derive_more = "0.99.17"
dirs = "5.0.0"
env_logger = "0.10.0"
futures = "0.3.21"
hex = "0.4.3"
html-escaper = "0.2.0"
http = "0.2.6"
hyper = { version = "0.14.24", features = ["http1", "client"] }
indicatif = "0.17.1"
lazy_static = "1.4.0"
log = "0.4.14"
mime = "0.3.16"
mime_guess = "2.0.4"
miniscript = "9.0.1"
mp4 = "0.13.0"
ord-bitcoincore-rpc = "0.16.5"
redb = "0.13.0"
regex = "1.6.0"
rss = "2.0.1"
rust-embed = "6.4.0"
rustls = "0.21.1"
rustls-acme = { version = "0.7.1", features = ["axum"] }
serde = { version = "1.0.137", features = ["derive"] }
serde_json = { version = "1.0.81" }
serde_yaml = "0.9.17"
sys-info = "0.9.1"
tempfile = "3.2.0"
tokio = { version = "1.17.0", features = ["rt-multi-thread"] }
tokio-stream = "0.1.9"
tokio-util = {version = "0.7.3", features = ["compat"] }
tower-http = { version = "0.4.0", features = ["compression-br", "compression-gzip", "cors", "set-header"] }

[dev-dependencies]
executable-path = "1.0.0"
pretty_assertions = "1.2.1"
reqwest = { version = "0.11.10", features = ["blocking"] }
test-bitcoincore-rpc = { path = "test-bitcoincore-rpc" }
unindent = "0.2.1"

[[bin]]
name = "ord"
path = "src/bin/main.rs"

[lib]
name = "ord"
path = "src/lib.rs"

[[test]]
name = "integration"
path = "tests/lib.rs"

[build-dependencies]
pulldown-cmark = "0.9.2"<|MERGE_RESOLUTION|>--- conflicted
+++ resolved
@@ -1,11 +1,7 @@
 [package]
 name = "ord"
 description = "◉ Ordinal wallet and block explorer"
-<<<<<<< HEAD
-version = "0.6.2-gm1"
-=======
 version = "0.7.0"
->>>>>>> f52969fe
 license = "CC0-1.0"
 edition = "2021"
 autotests = false
