[package]
name = "ord"
description = "◉ Ordinal wallet and block explorer"
<<<<<<< HEAD
version = "0.6.1-gm5"
=======
version = "0.6.2"
>>>>>>> 47689f10
license = "CC0-1.0"
edition = "2021"
autotests = false
homepage = "https://github.com/ordinals/ord"
repository = "https://github.com/ordinals/ord"
autobins = false
rust-version = "1.67"

[workspace]
members = [".", "test-bitcoincore-rpc"]

[dependencies]
anyhow = { version = "1.0.56", features = ["backtrace"] }
axum = { version = "0.6.1", features = ["headers"] }
axum-server = "0.5.0"
base64 = "0.21.0"
bech32 = "0.9.1"
bip39 = "2.0.0"
bitcoin = { version = "0.29.1", features = ["rand"] }
boilerplate = { version = "0.2.3", features = ["axum"] }
chrono = "0.4.19"
clap = { version = "3.2.18", features = ["derive", "deprecated"] }
ctrlc = "3.2.1"
derive_more = "0.99.17"
dirs = "5.0.0"
env_logger = "0.10.0"
futures = "0.3.21"
hex = "0.4.3"
html-escaper = "0.2.0"
http = "0.2.6"
hyper = { version = "0.14.24", features = ["http1", "client"] }
indicatif = "0.17.1"
lazy_static = "1.4.0"
log = "0.4.14"
mime = "0.3.16"
mime_guess = "2.0.4"
miniscript = "9.0.1"
mp4 = "0.13.0"
ord-bitcoincore-rpc = "0.16.5"
redb = "0.13.0"
regex = "1.6.0"
rss = "2.0.1"
rust-embed = "6.4.0"
rustls = "0.21.1"
rustls-acme = { version = "0.7.1", features = ["axum"] }
serde = { version = "1.0.137", features = ["derive"] }
serde_json = { version = "1.0.81" }
serde_yaml = "0.9.17"
sys-info = "0.9.1"
tempfile = "3.2.0"
tokio = { version = "1.17.0", features = ["rt-multi-thread"] }
tokio-stream = "0.1.9"
tokio-util = {version = "0.7.3", features = ["compat"] }
tower-http = { version = "0.4.0", features = ["compression-br", "compression-gzip", "cors", "set-header"] }

[dev-dependencies]
executable-path = "1.0.0"
pretty_assertions = "1.2.1"
reqwest = { version = "0.11.10", features = ["blocking"] }
test-bitcoincore-rpc = { path = "test-bitcoincore-rpc" }
unindent = "0.2.1"

[[bin]]
name = "ord"
path = "src/bin/main.rs"

[lib]
name = "ord"
path = "src/lib.rs"

[[test]]
name = "integration"
path = "tests/lib.rs"

[build-dependencies]
pulldown-cmark = "0.9.2"<|MERGE_RESOLUTION|>--- conflicted
+++ resolved
@@ -1,11 +1,7 @@
 [package]
 name = "ord"
 description = "◉ Ordinal wallet and block explorer"
-<<<<<<< HEAD
-version = "0.6.1-gm5"
-=======
 version = "0.6.2"
->>>>>>> 47689f10
 license = "CC0-1.0"
 edition = "2021"
 autotests = false
