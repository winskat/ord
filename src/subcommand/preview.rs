--- conflicted
+++ resolved
@@ -73,7 +73,6 @@
 
     rpc_client.generate_to_address(101, &address)?;
 
-<<<<<<< HEAD
     Arguments {
       options: options.clone(),
       subcommand: Subcommand::Wallet(super::wallet::Wallet::Inscribe(
@@ -84,6 +83,7 @@
           no_backup: true,
           satpoint: None,
           utxo: Vec::new(),
+          coin_control: false,
           dry_run: false,
           dump: false,
           no_limit: false,
@@ -92,29 +92,6 @@
           postage: Some(TransactionBuilder::DEFAULT_TARGET_POSTAGE),
         },
       )),
-=======
-    for file in self.inscriptions {
-      Arguments {
-        options: options.clone(),
-        subcommand: Subcommand::Wallet(super::wallet::Wallet::Inscribe(
-          super::wallet::inscribe::Inscribe {
-            fee_rate: FeeRate::try_from(1.0).unwrap(),
-            commit_fee_rate: None,
-            file,
-            no_backup: true,
-            satpoint: None,
-            utxo: Vec::new(),
-            coin_control: false,
-            dry_run: false,
-            no_limit: false,
-            destination: None,
-          },
-        )),
-      }
-      .run()?;
-
-      rpc_client.generate_to_address(1, &address)?;
->>>>>>> 17ce2e7c
     }
     .run()?;
 
