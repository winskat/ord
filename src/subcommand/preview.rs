use {super::*, fee_rate::FeeRate};

#[derive(Debug, Parser)]
pub(crate) struct Preview {
  #[clap(flatten)]
  server: super::server::Server,
  inscriptions: Vec<PathBuf>,
}

struct KillOnDrop(process::Child);

impl Drop for KillOnDrop {
  fn drop(&mut self) {
    self.0.kill().unwrap()
  }
}

impl Preview {
  pub(crate) fn run(self) -> Result {
    let tmpdir = TempDir::new()?;

    let rpc_port = TcpListener::bind("127.0.0.1:0")?.local_addr()?.port();

    let bitcoin_data_dir = tmpdir.path().join("bitcoin");

    fs::create_dir(&bitcoin_data_dir)?;

    let _bitcoind = KillOnDrop(
      Command::new("bitcoind")
        .arg({
          let mut arg = OsString::from("-datadir=");
          arg.push(&bitcoin_data_dir);
          arg
        })
        .arg("-regtest")
        .arg("-txindex")
        .arg("-listen=0")
        .arg(format!("-rpcport={rpc_port}"))
        .spawn()
        .context("failed to spawn `bitcoind`")?,
    );

    let options = Options {
      chain_argument: Chain::Regtest,
      bitcoin_data_dir: Some(bitcoin_data_dir),
      data_dir: Some(tmpdir.path().into()),
      rpc_url: Some(format!("127.0.0.1:{rpc_port}")),
      index_sats: true,
      ..Options::default()
    };

    for attempt in 0.. {
      if options.bitcoin_rpc_client().is_ok() {
        break;
      }

      if attempt == 100 {
        panic!("Bitcoin Core RPC did not respond");
      }

      thread::sleep(Duration::from_millis(50));
    }

    super::wallet::Wallet::Create(super::wallet::create::Create {
      passphrase: "".into(),
    })
    .run(options.clone())?;

    let rpc_client = options.bitcoin_rpc_client_for_wallet_command(false)?;

    let address =
      rpc_client.get_new_address(None, Some(bitcoincore_rpc::json::AddressType::Bech32m))?;

    rpc_client.generate_to_address(101, &address)?;

<<<<<<< HEAD
    for file in self.inscriptions {
      Arguments {
        options: options.clone(),
        subcommand: Subcommand::Wallet(super::wallet::Wallet::Inscribe(
          super::wallet::inscribe::Inscribe {
            fee_rate: FeeRate::try_from(1.0).unwrap(),
            commit_fee_rate: None,
            file,
            no_backup: true,
            satpoint: None,
            utxo: Vec::new(),
            dry_run: false,
            no_limit: false,
            destination: None,
            alignment: None,
            postage: Some(TransactionBuilder::DEFAULT_TARGET_POSTAGE),
          },
        )),
      }
      .run()?;

      rpc_client.generate_to_address(1, &address)?;
=======
    Arguments {
      options: options.clone(),
      subcommand: Subcommand::Wallet(super::wallet::Wallet::Inscribe(
        super::wallet::inscribe::Inscribe {
          fee_rate: FeeRate::try_from(1.0).unwrap(),
          commit_fee_rate: None,
          files: self.inscriptions,
          no_backup: true,
          satpoint: None,
          dry_run: false,
          no_limit: false,
          destination: None,
        },
      )),
>>>>>>> 21b3bd47
    }
    .run()?;

    rpc_client.generate_to_address(1, &address)?;

    Arguments {
      options,
      subcommand: Subcommand::Server(self.server),
    }
    .run()?;

    Ok(())
  }
}<|MERGE_RESOLUTION|>--- conflicted
+++ resolved
@@ -73,30 +73,6 @@
 
     rpc_client.generate_to_address(101, &address)?;
 
-<<<<<<< HEAD
-    for file in self.inscriptions {
-      Arguments {
-        options: options.clone(),
-        subcommand: Subcommand::Wallet(super::wallet::Wallet::Inscribe(
-          super::wallet::inscribe::Inscribe {
-            fee_rate: FeeRate::try_from(1.0).unwrap(),
-            commit_fee_rate: None,
-            file,
-            no_backup: true,
-            satpoint: None,
-            utxo: Vec::new(),
-            dry_run: false,
-            no_limit: false,
-            destination: None,
-            alignment: None,
-            postage: Some(TransactionBuilder::DEFAULT_TARGET_POSTAGE),
-          },
-        )),
-      }
-      .run()?;
-
-      rpc_client.generate_to_address(1, &address)?;
-=======
     Arguments {
       options: options.clone(),
       subcommand: Subcommand::Wallet(super::wallet::Wallet::Inscribe(
@@ -106,12 +82,14 @@
           files: self.inscriptions,
           no_backup: true,
           satpoint: None,
+          utxo: Vec::new(),
           dry_run: false,
           no_limit: false,
           destination: None,
+          alignment: None,
+          postage: Some(TransactionBuilder::DEFAULT_TARGET_POSTAGE),
         },
       )),
->>>>>>> 21b3bd47
     }
     .run()?;
 
