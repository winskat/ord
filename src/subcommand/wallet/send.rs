--- conflicted
+++ resolved
@@ -11,15 +11,12 @@
   utxo: Vec<OutPoint>,
   #[clap(long, help = "Use fee rate of <FEE_RATE> sats/vB")]
   fee_rate: FeeRate,
-<<<<<<< HEAD
   #[clap(long, help = "Send any alignment output to <ALIGNMENT>.")]
   pub(crate) alignment: Option<Address>,
-=======
   #[clap(long, help = "Target amount of postage to include in the sent output. Default `10000 sats`")]
   pub(crate) target_postage: Option<Amount>,
   #[clap(long, help = "Maximum amount of postage to include in the sent output. Default `20000 sats`")]
   pub(crate) max_postage: Option<Amount>,
->>>>>>> 53d77990
 }
 
 #[derive(Serialize, Deserialize)]
