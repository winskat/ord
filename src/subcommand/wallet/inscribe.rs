--- conflicted
+++ resolved
@@ -369,7 +369,6 @@
       reveal_fees,
     )?;
 
-<<<<<<< HEAD
     let mut reveal_txs = Vec::new();
     let mut recovery_key_pairs = Vec::new();
 
@@ -403,56 +402,14 @@
         },
         &reveal_script,
       );
-=======
-    let (vout, output) = unsigned_commit_tx
-      .output
-      .iter()
-      .enumerate()
-      .find(|(_vout, output)| output.script_pubkey == commit_tx_address.script_pubkey())
-      .expect("should find sat commit/inscription output");
-
-    let (mut reveal_tx, fee) = Self::build_reveal_transaction(
-      &control_block,
-      reveal_fee_rate,
-      OutPoint {
-        txid: unsigned_commit_tx.txid(),
-        vout: vout.try_into().unwrap(),
-      },
-      TxOut {
-        script_pubkey: destination.script_pubkey(),
-        value: output.value,
-      },
-      &reveal_script,
-    );
-
-    reveal_tx.output[0].value = reveal_tx.output[0]
-      .value
-      .checked_sub(fee.to_sat())
-      .context("reveal transaction output value insufficient to pay transaction fee")?;
-
-    if reveal_tx.output[0].value < reveal_tx.output[0].script_pubkey.dust_value().to_sat() {
-      bail!("revealt transaction output would be dust");
-    }
-
-    let mut sighash_cache = SighashCache::new(&mut reveal_tx);
-
-    let signature_hash = sighash_cache
-      .taproot_script_spend_signature_hash(
-        0,
-        &Prevouts::All(&[output]),
-        TapLeafHash::from_script(&reveal_script, LeafVersion::TapScript),
-        SchnorrSighashType::Default,
-      )
-      .expect("signature hash should compute");
->>>>>>> 581829a9
 
       reveal_tx.output[0].value = reveal_tx.output[0]
         .value
         .checked_sub(fee.to_sat())
-        .context("commit transaction output value insufficient to pay transaction fee")?;
+        .context("reveal transaction output value insufficient to pay transaction fee")?;
 
       if reveal_tx.output[0].value < reveal_tx.output[0].script_pubkey.dust_value().to_sat() {
-        bail!("commit transaction output would be dust");
+        bail!("reveal transaction output would be dust");
       }
 
       let mut sighash_cache = SighashCache::new(&mut reveal_tx);
