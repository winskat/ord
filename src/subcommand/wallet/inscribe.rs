--- conflicted
+++ resolved
@@ -56,13 +56,10 @@
   pub(crate) dry_run: bool,
   #[clap(long, help = "Send inscription to <DESTINATION>.")]
   pub(crate) destination: Option<Address>,
-<<<<<<< HEAD
   #[clap(long, help = "Send any alignment output to <ALIGNMENT>.")]
   pub(crate) alignment: Option<Address>,
-=======
   #[clap(long, help = "Amount of postage to include in the inscription. Default `10000 sats`")]
   pub(crate) postage: Option<Amount>,
->>>>>>> 53d77990
 }
 
 impl Inscribe {
@@ -181,12 +178,8 @@
     commit_fee_rate: FeeRate,
     reveal_fee_rate: FeeRate,
     no_limit: bool,
-<<<<<<< HEAD
+    postage: Amount,
   ) -> Result<(SatPoint, Transaction, Transaction, TweakedKeyPair)> {
-=======
-    postage: Amount,
-  ) -> Result<(Transaction, Transaction, TweakedKeyPair)> {
->>>>>>> 53d77990
     let satpoint = if let Some(satpoint) = satpoint {
       satpoint
     } else {
@@ -414,7 +407,6 @@
     let commit_address = change(0);
     let reveal_address = recipient();
 
-<<<<<<< HEAD
     let (_satpoint, commit_tx, reveal_tx, _private_key) =
       Inscribe::create_inscription_transactions(
         Some(satpoint(1, 0)),
@@ -428,24 +420,9 @@
         FeeRate::try_from(1.0).unwrap(),
         FeeRate::try_from(1.0).unwrap(),
         false,
+        TransactionBuilder::DEFAULT_TARGET_POSTAGE,
       )
       .unwrap();
-=======
-    let (commit_tx, reveal_tx, _private_key) = Inscribe::create_inscription_transactions(
-      Some(satpoint(1, 0)),
-      inscription,
-      BTreeMap::new(),
-      Network::Bitcoin,
-      utxos.into_iter().collect(),
-      [commit_address, change(1)],
-      reveal_address,
-      FeeRate::try_from(1.0).unwrap(),
-      FeeRate::try_from(1.0).unwrap(),
-      false,
-      TransactionBuilder::DEFAULT_TARGET_POSTAGE,
-    )
-    .unwrap();
->>>>>>> 53d77990
 
     #[allow(clippy::cast_possible_truncation)]
     #[allow(clippy::cast_sign_loss)]
@@ -583,7 +560,6 @@
     let reveal_address = recipient();
     let fee_rate = 3.3;
 
-<<<<<<< HEAD
     let (_satpoint, commit_tx, reveal_tx, _private_key) =
       Inscribe::create_inscription_transactions(
         satpoint,
@@ -597,24 +573,9 @@
         FeeRate::try_from(fee_rate).unwrap(),
         FeeRate::try_from(fee_rate).unwrap(),
         false,
+        TransactionBuilder::DEFAULT_TARGET_POSTAGE,
       )
       .unwrap();
-=======
-    let (commit_tx, reveal_tx, _private_key) = Inscribe::create_inscription_transactions(
-      satpoint,
-      inscription,
-      inscriptions,
-      bitcoin::Network::Signet,
-      utxos.into_iter().collect(),
-      [commit_address, change(1)],
-      reveal_address,
-      FeeRate::try_from(fee_rate).unwrap(),
-      FeeRate::try_from(fee_rate).unwrap(),
-      false,
-      TransactionBuilder::DEFAULT_TARGET_POSTAGE,
-    )
-    .unwrap();
->>>>>>> 53d77990
 
     let sig_vbytes = 17.0;
     let fee = FeeRate::try_from(fee_rate)
@@ -664,7 +625,6 @@
     let commit_fee_rate = 3.3;
     let fee_rate = 1.0;
 
-<<<<<<< HEAD
     let (_satpoint, commit_tx, reveal_tx, _private_key) =
       Inscribe::create_inscription_transactions(
         satpoint,
@@ -678,24 +638,9 @@
         FeeRate::try_from(commit_fee_rate).unwrap(),
         FeeRate::try_from(fee_rate).unwrap(),
         false,
+        TransactionBuilder::DEFAULT_TARGET_POSTAGE,
       )
       .unwrap();
-=======
-    let (commit_tx, reveal_tx, _private_key) = Inscribe::create_inscription_transactions(
-      satpoint,
-      inscription,
-      inscriptions,
-      bitcoin::Network::Signet,
-      utxos.into_iter().collect(),
-      [commit_address, change(1)],
-      reveal_address,
-      FeeRate::try_from(commit_fee_rate).unwrap(),
-      FeeRate::try_from(fee_rate).unwrap(),
-      false,
-      TransactionBuilder::DEFAULT_TARGET_POSTAGE,
-    )
-    .unwrap();
->>>>>>> 53d77990
 
     let sig_vbytes = 17.0;
     let fee = FeeRate::try_from(commit_fee_rate)
@@ -765,7 +710,6 @@
     let commit_address = change(0);
     let reveal_address = recipient();
 
-<<<<<<< HEAD
     let (_satpoint, _commit_tx, reveal_tx, _private_key) =
       Inscribe::create_inscription_transactions(
         satpoint,
@@ -779,24 +723,9 @@
         FeeRate::try_from(1.0).unwrap(),
         FeeRate::try_from(1.0).unwrap(),
         true,
+        TransactionBuilder::DEFAULT_TARGET_POSTAGE,
       )
       .unwrap();
-=======
-    let (_commit_tx, reveal_tx, _private_key) = Inscribe::create_inscription_transactions(
-      satpoint,
-      inscription,
-      BTreeMap::new(),
-      Network::Bitcoin,
-      utxos.into_iter().collect(),
-      [commit_address, change(1)],
-      reveal_address,
-      FeeRate::try_from(1.0).unwrap(),
-      FeeRate::try_from(1.0).unwrap(),
-      true,
-      TransactionBuilder::DEFAULT_TARGET_POSTAGE,
-    )
-    .unwrap();
->>>>>>> 53d77990
 
     assert!(reveal_tx.size() >= MAX_STANDARD_TX_WEIGHT as usize);
   }
