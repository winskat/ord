--- conflicted
+++ resolved
@@ -131,11 +131,7 @@
 
 static SHUTTING_DOWN: AtomicBool = AtomicBool::new(false);
 static LISTENERS: Mutex<Vec<axum_server::Handle>> = Mutex::new(Vec::new());
-<<<<<<< HEAD
-static UPDATE_THREAD: Mutex<Option<thread::JoinHandle<()>>> = Mutex::new(Option::None);
-=======
 static INDEXER: Mutex<Option<thread::JoinHandle<()>>> = Mutex::new(Option::None);
->>>>>>> dd253c0c
 
 fn integration_test() -> bool {
   env::var_os("ORD_INTEGRATION_TEST")
@@ -154,17 +150,6 @@
   }
 }
 
-<<<<<<< HEAD
-fn gracefully_shutdown_update_thread() {
-  let mut update_thread_lock = UPDATE_THREAD.lock().unwrap();
-
-  if let Some(update_thread) = update_thread_lock.take() {
-    // We explicitly set this to true to notify the thread to not take on new work
-    SHUTTING_DOWN.store(true, atomic::Ordering::Relaxed);
-    log::info!("Update thread running; waiting for it to finish...");
-    if update_thread.join().is_err() {
-      log::warn!("Update thread panicked; join failed");
-=======
 fn gracefully_shutdown_indexer() {
   if let Some(indexer) = INDEXER.lock().unwrap().take() {
     // We explicitly set this to true to notify the thread to not take on new work
@@ -172,7 +157,6 @@
     log::info!("Waiting for index thread to finish...");
     if indexer.join().is_err() {
       log::warn!("Index thread panicked; join failed");
->>>>>>> dd253c0c
     }
   }
 }
@@ -208,18 +192,10 @@
       eprintln!("{}", err.backtrace());
     }
 
-<<<<<<< HEAD
-    gracefully_shutdown_update_thread();
-=======
     gracefully_shutdown_indexer();
->>>>>>> dd253c0c
 
     process::exit(1);
   }
 
-<<<<<<< HEAD
-  gracefully_shutdown_update_thread();
-=======
   gracefully_shutdown_indexer();
->>>>>>> dd253c0c
 }