--- conflicted
+++ resolved
@@ -42,15 +42,6 @@
   outputs_traversed: u64,
 }
 
-<<<<<<< HEAD
-impl Updater {
-  pub(crate) fn update(index: &Index) -> Result {
-    if index.height_limit == Some(0) {
-      return Ok(());
-    }
-
-    let wtx = index.begin_write()?;
-=======
 impl<'index> Updater<'_> {
   pub(crate) fn new(index: &'index Index) -> Result<Updater<'index>> {
     Ok(Updater {
@@ -58,13 +49,14 @@
       height: index.block_count()?,
       index,
       index_sats: index.has_sat_index()?,
+      index_utxos: index.has_utxo_index()?,
+      skip_empty_outputs: index.options.skip_empty_outputs,
       sat_ranges_since_flush: 0,
       outputs_cached: 0,
       outputs_inserted_since_flush: 0,
       outputs_traversed: 0,
     })
   }
->>>>>>> f6a2bac8
 
   pub(crate) fn update_index(&mut self) -> Result {
     let mut wtx = self.index.begin_write()?;
@@ -80,33 +72,8 @@
           .unwrap_or(0),
       )?;
 
-<<<<<<< HEAD
-    let mut updater = Self {
-      range_cache: HashMap::new(),
-      height,
-      index_sats: index.has_sat_index()?,
-      index_utxos: index.has_utxo_index()?,
-      skip_empty_outputs: index.options.skip_empty_outputs,
-      sat_ranges_since_flush: 0,
-      outputs_cached: 0,
-      outputs_inserted_since_flush: 0,
-      outputs_traversed: 0,
-    };
-
-    updater.update_index(index, wtx)
-  }
-
-  fn update_index<'index>(
-    &mut self,
-    index: &'index Index,
-    mut wtx: WriteTransaction<'index>,
-  ) -> Result {
-    let starting_height = index.client.get_block_count()? + 1;
-
-=======
->>>>>>> f6a2bac8
     let mut progress_bar = if cfg!(test)
-      || index.no_progress_bar
+      || self.index.no_progress_bar
       || log_enabled!(log::Level::Info)
       || starting_height <= self.height
       || integration_test()
@@ -121,26 +88,6 @@
       Some(progress_bar)
     };
 
-<<<<<<< HEAD
-    if starting_height > self.height
-      && (index.height_limit.is_none() || index.height_limit.unwrap() > self.height)
-    {
-      let rx = Self::fetch_blocks_from(index, self.height, self.index_sats)?;
-
-      let (mut outpoint_sender, mut value_receiver) = Self::spawn_fetcher(index)?;
-
-      let mut uncommitted = 0;
-      let mut value_cache = HashMap::new();
-      while let Ok(block) = rx.recv() {
-        self.index_block(
-          index,
-          &mut outpoint_sender,
-          &mut value_receiver,
-          &mut wtx,
-          block,
-          &mut value_cache,
-        )?;
-=======
     let rx = Self::fetch_blocks_from(self.index, self.height, self.index_sats)?;
 
     let (mut outpoint_sender, mut value_receiver) = Self::spawn_fetcher(self.index)?;
@@ -156,62 +103,22 @@
         block,
         &mut value_cache,
       )?;
->>>>>>> f6a2bac8
-
-        if let Some(progress_bar) = &mut progress_bar {
-          progress_bar.inc(1);
-
-<<<<<<< HEAD
-          if progress_bar.position() > progress_bar.length().unwrap() {
-            if let Ok(count) = index.client.get_block_count() {
-              progress_bar.set_length(count + 1);
-            } else {
-              log::warn!("Failed to fetch latest block height");
-            }
-=======
+
+      if let Some(progress_bar) = &mut progress_bar {
+        progress_bar.inc(1);
+
         if progress_bar.position() > progress_bar.length().unwrap() {
           if let Ok(count) = self.index.client.get_block_count() {
             progress_bar.set_length(count + 1);
           } else {
             log::warn!("Failed to fetch latest block height");
->>>>>>> f6a2bac8
-          }
-        }
-
-        uncommitted += 1;
-
-        if uncommitted == index.options.commit {
-          self.commit(wtx, value_cache)?;
-          value_cache = HashMap::new();
-          uncommitted = 0;
-          wtx = index.begin_write()?;
-          let height = wtx
-            .open_table(HEIGHT_TO_BLOCK_HASH)?
-            .range(0..)?
-            .next_back()
-            .and_then(|result| result.ok())
-            .map(|(height, _hash)| height.value() + 1)
-            .unwrap_or(0);
-          if height != self.height {
-            // another update has run between committing and beginning the new
-            // write transaction
-            break;
-          }
-          wtx
-            .open_table(WRITE_TRANSACTION_STARTING_BLOCK_COUNT_TO_TIMESTAMP)?
-            .insert(
-              &self.height,
-              &SystemTime::now()
-                .duration_since(SystemTime::UNIX_EPOCH)
-                .map(|duration| duration.as_millis())
-                .unwrap_or(0),
-            )?;
-        }
-
-<<<<<<< HEAD
-        if SHUTTING_DOWN.load(atomic::Ordering::Relaxed) {
-=======
-      if uncommitted == 5000 {
+          }
+        }
+      }
+
+      uncommitted += 1;
+
+      if uncommitted == self.index.options.commit {
         self.commit(wtx, value_cache)?;
         value_cache = HashMap::new();
         uncommitted = 0;
@@ -226,18 +133,30 @@
         if height != self.height {
           // another update has run between committing and beginning the new
           // write transaction
->>>>>>> f6a2bac8
           break;
         }
-      }
-
-      if uncommitted > 0 {
-        self.commit(wtx, value_cache)?;
-      }
-
-      if let Some(progress_bar) = &mut progress_bar {
-        progress_bar.finish_and_clear();
-      }
+        wtx
+          .open_table(WRITE_TRANSACTION_STARTING_BLOCK_COUNT_TO_TIMESTAMP)?
+          .insert(
+            &self.height,
+            &SystemTime::now()
+              .duration_since(SystemTime::UNIX_EPOCH)
+              .map(|duration| duration.as_millis())
+              .unwrap_or(0),
+          )?;
+      }
+
+      if SHUTTING_DOWN.load(atomic::Ordering::Relaxed) {
+        break;
+      }
+    }
+
+    if uncommitted > 0 {
+      self.commit(wtx, value_cache)?;
+    }
+
+    if let Some(progress_bar) = &mut progress_bar {
+      progress_bar.finish_and_clear();
     }
 
     Ok(())
@@ -461,39 +380,7 @@
     }
 
     let mut height_to_block_hash = wtx.open_table(HEIGHT_TO_BLOCK_HASH)?;
-<<<<<<< HEAD
-
-    let start = Instant::now();
-    let mut sat_ranges_written = 0;
-    let mut outputs_in_block = 0;
-
-    let time = timestamp(block.header.time);
-
-    log::info!(
-      "Block {} at {} with {} transactions…",
-      self.height,
-      time,
-      block.txdata.len()
-    );
-
-    if let Some(prev_height) = self.height.checked_sub(1) {
-      let prev_hash = height_to_block_hash.get(&prev_height)?.unwrap();
-
-      if prev_hash.value() != &block.header.prev_blockhash.as_raw_hash().to_byte_array() {
-        index.reorged.store(true, atomic::Ordering::Relaxed);
-        fs::OpenOptions::new()
-          .create(true)
-          .write(true)
-          .truncate(true)
-          .open(String::from("error.txt"))?
-          .write_all(format!("reorg detected at or before {prev_height}\n").as_bytes())?;
-        return Err(anyhow!("reorg detected at or before {prev_height}"));
-      }
-    }
-
     let mut height_to_inscription_id = wtx.open_multimap_table(HEIGHT_TO_INSCRIPTION_ID)?;
-=======
->>>>>>> f6a2bac8
     let mut inscription_id_to_inscription_entry =
       wtx.open_table(INSCRIPTION_ID_TO_INSCRIPTION_ENTRY)?;
     let mut inscription_id_to_satpoint = wtx.open_table(INSCRIPTION_ID_TO_SATPOINT)?;
@@ -862,13 +749,10 @@
     self.sat_ranges_since_flush = 0;
     Index::increment_statistic(&wtx, Statistic::Commits, 1)?;
     wtx.commit()?;
-<<<<<<< HEAD
     log::info!("Commit finished");
-=======
 
     Reorg::update_savepoints(self.index, self.height)?;
 
->>>>>>> f6a2bac8
     Ok(())
   }
 }